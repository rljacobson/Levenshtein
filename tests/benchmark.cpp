--- conflicted
+++ resolved
@@ -3,13 +3,6 @@
 #include <string>
 #include <vector>
 #include <fstream>
-<<<<<<< HEAD
-// The macros below are set in the CMakeLists.txt file. We give sensible
-// defaults here in case one does not want to use CMake.
-
-#define WORDS_PATH "tests/taxanames"
-
-=======
 #include <boost/interprocess/file_mapping.hpp>
 #include <boost/interprocess/mapped_region.hpp>
 #include <sstream>
@@ -23,7 +16,6 @@
 #include "testharness.hpp"  // Include the test harness for LEV_FUNCTION macros
 #include "benchtime.hpp"
 #include "edit_operations.hpp"
->>>>>>> 55deec9f
 
 int benchmark_on_list(std::vector<std::string_view> &subject_words, std::vector<std::string_view> &mangled_words);
 std::vector<std::string> mangle_word_list(std::vector<std::string> &words, int max_edits);
@@ -34,15 +26,11 @@
 UDF_SIGNATURES(min_edit_dist)
 UDF_SIGNATURES(postgres)
 
-<<<<<<< HEAD
-#
-=======
 // Damerau–Levenshtein
 // UDF_SIGNATURES(edit_dist_t_2d)
 UDF_SIGNATURES(edit_dist_t)
 UDF_SIGNATURES(bounded_edit_dist_t)
 UDF_SIGNATURES(min_edit_dist_t)
->>>>>>> 55deec9f
 
 // Benchmarking only
 UDF_SIGNATURES(noop)
@@ -138,53 +126,7 @@
     // );
 }
 
-long long calculateDamLevDistance(const std::string& S1, const std::string& S2) {
-    int n = S1.size();
-    int m = S2.size();
-
-<<<<<<< HEAD
-    std::vector<std::vector<int>> dp(n + 1, std::vector<int>(m + 1, 0));
-
-    for (int i = 0; i <= n; i++) {
-        dp[i][0] = i;
-    }
-    for (int j = 0; j <= m; j++) {
-        dp[0][j] = j;
-    }
-
-    for (int i = 1; i <= n; i++) {
-        for (int j = 1; j <= m; j++) {
-            int cost = (S1[i - 1] == S2[j - 1]) ? 0 : 1;
-            dp[i][j] = std::min({ dp[i - 1][j] + 1, // Deletion
-                                  dp[i][j - 1] + 1, // Insertion
-                                  dp[i - 1][j - 1] + cost }); // Substitution
-
-            if (i > 1 && j > 1 && S1[i - 1] == S2[j - 2] && S1[i - 2] == S2[j - 1]) {
-                dp[i][j] = std::min(dp[i][j], dp[i - 2][j - 2] + cost); // Transposition
-            }
-        }
-    }
-
-    return dp[n][m];
-}
-int main(int argc, char *argv[]) {
-    std::string primaryFilePath = WORDS_PATH;  // Primary file path (e.g., "tests/taxanames")
-    std::string fallbackFilePath = "/usr/share/dict/words";  // Default fallback file path
-    unsigned maximum_size = WORD_COUNT;
-    boost::interprocess::file_mapping text_file;
-    std::string openedFilePath;
-
-    try {
-        text_file = boost::interprocess::file_mapping(primaryFilePath.c_str(), boost::interprocess::read_only);
-        openedFilePath = primaryFilePath;
-    } catch (const boost::interprocess::interprocess_exception& ePrimary) {
-        try {
-            text_file = boost::interprocess::file_mapping(fallbackFilePath.c_str(), boost::interprocess::read_only);
-            openedFilePath = fallbackFilePath;
-        } catch (const boost::interprocess::interprocess_exception& eFallback) {
-            std::cerr << "Could not open fallback file " << fallbackFilePath << '.' << std::endl;
-            return EXIT_FAILURE;
-=======
+
 /// Reads `max_total_words` from the wordlist file, randomly selects `max_subject_words` of that total, shuffles, and
 /// returns a vector of strings if successful. Returns empty vector on error.
 std::vector<std::string>
@@ -208,7 +150,6 @@
             std::cerr << "Could not open fallback file " << fallbackFilePath << '.' << std::endl;
             // Empty list indicates error state
             return {};
->>>>>>> 55deec9f
         }
     }
 
@@ -217,49 +158,6 @@
 
     std::cout << "Opened file: " << openedFilePath << "." << std::endl;
 
-<<<<<<< HEAD
-    Timer timer;
-    unsigned line_no = 0;
-
-    // Benchmark for damlev
-    damlev_setup();
-
-    for (auto a : crange(text_file_buffer)) {
-        for (auto b : crange(text_file_buffer)) {
-            if (a == b) continue;
-            ++line_no;
-            damlev_call((char *)b.begin(), b.size(), (char *)a.begin(), a.size(), 1);
-            if (line_no > maximum_size) break;
-        }
-        if (line_no > maximum_size) break;
-    }
-    damlev_teardown();
-    double time_damlev = timer.elapsed();
-    std::cout << "DAMLEV: Time elapsed: " << time_damlev << "s, Number of words: " << line_no << std::endl;
-
-    // Benchmark for calculateDamLevDistance
-    line_no = 0;
-    timer.reset();
-    Timer timer2;  // Assuming timer starts here
-
-    for (auto a : crange(text_file_buffer)) {
-        for (auto b : crange(text_file_buffer)) {
-            if (a == b) continue;
-            ++line_no;
-            std::string strA(a.begin(), a.end());
-            std::string strB(b.begin(), b.end());
-            calculateDamLevDistance(strA, strB);
-            if (line_no > maximum_size) break;
-        }
-        if (line_no > maximum_size) break;
-    }
-    double time_full_matrix = timer2.elapsed();
-    std::cout << "Full Matrix Approach: Time elapsed: " << time_full_matrix << "s, Number of words: " << line_no << std::endl;
-
-    std::cout << "Time difference: " << (time_damlev - time_full_matrix) << "s\n";
-
-    return 0;
-=======
     // Preprocess: Load words into a vector
     std::vector<std::string> words;
     words.reserve(max_total_words); // Reserve space to avoid frequent reallocations
@@ -584,5 +482,4 @@
     std::cout << std::right << std::setw(20) << "word_length: "       << word_length       << std::endl;
 
     return benchmark_on_list(subject_words, mangled_words, max_distance);
->>>>>>> 55deec9f
 }