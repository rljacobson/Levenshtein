--- conflicted
+++ resolved
@@ -14,11 +14,7 @@
 
 // Default definitions in case CMake does not define them.
 #ifndef LEV_FUNCTION
-<<<<<<< HEAD
-#define LEV_FUNCTION damlevconst
-=======
 #define LEV_FUNCTION bounded_edit_dist_t
->>>>>>> 55deec9f
 #endif
 
 // This should be unconditional, as it may be a redefinition.
