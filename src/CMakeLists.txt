--- conflicted
+++ resolved
@@ -1,4 +1,3 @@
-#src/CMakeLists.txt
 ### Targets ###
 
 # Define library sources
@@ -9,11 +8,7 @@
         algorithms/damlevp.cpp
         algorithms/damlevmin.cpp
         algorithms/damlevlim.cpp
-<<<<<<< HEAD
         algorithms/damlevlimopt.cpp
-        algorithms/damlev2D.cpp
-=======
->>>>>>> 1daccf9b
         algorithms/noop.cpp
 )
 
